[package]
name = "libunftp"
version = "0.20.0" # remember to update html_root_url
authors = [
    "Agoston Horvath <ahorvath@bol.com>",
    "Dávid Kosztka <dkosztka@bol.com>",
    "Hannes de Jager <hdejager@bol.com>",
    "Koen Wilde <koen@chillheid.nl>",
    "Maarten Dirkse <mdirkse@bol.com>",
    "Steven Meunier <smeunier@bol.com>",
    "Rob klein Gunnewiek <rkleingunnewiek@bol.com>",
]
description = "Extensible, async, cloud orientated FTP(S) server library."
documentation = "https://docs.rs/libunftp/"
repository = "https://github.com/bolcom/libunftp"
license = "Apache-2.0"
readme = "README.md"
keywords = ["ftp", "ftps"]
categories = ["network-programming"]
edition = "2021"

[workspace]

members = [
    "crates/unftp-auth-jsonfile",
    "crates/unftp-auth-pam",
    "crates/unftp-auth-rest",
    "crates/unftp-sbe-fs",
    "crates/unftp-sbe-gcs",
]

[workspace.lints.rust]
unsafe_code = "deny"
missing_docs = "deny"

[workspace.lints.clippy]
all = "deny"

[dependencies]
<<<<<<< HEAD
async-trait = "0.1.77"
bitflags = "2.4.2"
bytes = "1.5.0"
chrono = { version = "0.4.34", default-features = false, features = [
    "clock",
    "std",
] }
derive_more = { version = "0.99.17", features = ["display"] }
futures-util = { version = "0.3.30", default-features = false, features = [
    "alloc",
    "sink",
] }
getrandom = "0.2.12"
=======
async-trait = "0.1.80"
bitflags = "2.5.0"
bytes = "1.6.0"
chrono = { version = "0.4.38", default-features = false, features = ["clock", "std"] }
derive_more = { version = "0.99.17", features = ["display"] }
futures-util = { version = "0.3.30", default-features = false, features = ["alloc", "sink"] }
getrandom = "0.2.15"
>>>>>>> 6dbd6656
lazy_static = "1.4.0"
md-5 = "0.10.6"
moka = { version = "0.11.3", default-features = false, features = ["sync"] }
nix = { version = "0.28.0", default-features = false, features = ["fs"] }
prometheus = { version = "0.13.4", default-features = false }
proxy-protocol = "0.5.0"
<<<<<<< HEAD
rustls = { version = "0.21.10", optional = true }
rustls-pemfile = { version = "1.0.4", optional = true }
slog = { version = "2.7.0", features = [
    "max_level_trace",
    "release_max_level_info",
] }
slog-stdlog = "4.1.1"
thiserror = "1.0.57"
tokio = { version = "1.36.0", features = [
    "macros",
    "rt",
    "net",
    "process",
    "sync",
    "io-util",
    "time",
] }
tokio-rustls = { version = "0.24.1", optional = true }
tokio-util = { version = "0.7.10", features = ["codec"] }
=======
rustls = "0.21.12"
rustls-pemfile = "1.0.4"
slog = { version = "2.7.0", features = ["max_level_trace", "release_max_level_info"] }
slog-stdlog = "4.1.1"
thiserror = "1.0.60"
tokio = { version = "1.37.0", features = ["macros", "rt", "net", "process", "sync", "io-util", "time"] }
tokio-rustls = "0.24.1"
tokio-util = { version = "0.7.11", features = ["codec"] }
>>>>>>> 6dbd6656
tracing = { version = "0.1.40", default-features = false }
tracing-attributes = "0.1.27"
uuid = { version = "1.8.0", features = ["v4"] }
x509-parser = "0.16.0"
dashmap = "5.5.3"
libc = "0.2"

[dev-dependencies]
pretty_assertions = "1.4.0"
<<<<<<< HEAD
tokio = { version = "1.36.0", features = ["macros", "rt-multi-thread"] }
unftp-sbe-fs = { path = "../libunftp/crates/unftp-sbe-fs" }

[features]
default = ["tls"]
tls = ["dep:rustls", "dep:rustls-pemfile", "dep:tokio-rustls"]
=======
tokio = { version = "1.37.0", features = ["macros", "rt-multi-thread"] }
unftp-sbe-fs = { path = "../libunftp/crates/unftp-sbe-fs" }
>>>>>>> 6dbd6656

[patch.crates-io]
capsicum = { git = "https://github.com/asomers/capsicum-rs", rev = "24330ee" }
casper-sys = { git = "https://github.com/asomers/capsicum-rs", rev = "24330ee" }

[lints]
workspace = true<|MERGE_RESOLUTION|>--- conflicted
+++ resolved
@@ -26,7 +26,7 @@
     "crates/unftp-auth-pam",
     "crates/unftp-auth-rest",
     "crates/unftp-sbe-fs",
-    "crates/unftp-sbe-gcs",
+    "crates/unftp-sbe-gcs"
 ]
 
 [workspace.lints.rust]
@@ -37,11 +37,10 @@
 all = "deny"
 
 [dependencies]
-<<<<<<< HEAD
-async-trait = "0.1.77"
-bitflags = "2.4.2"
-bytes = "1.5.0"
-chrono = { version = "0.4.34", default-features = false, features = [
+async-trait = "0.1.80"
+bitflags = "2.5.0"
+bytes = "1.6.0"
+chrono = { version = "0.4.38", default-features = false, features = [
     "clock",
     "std",
 ] }
@@ -51,31 +50,21 @@
     "sink",
 ] }
 getrandom = "0.2.12"
-=======
-async-trait = "0.1.80"
-bitflags = "2.5.0"
-bytes = "1.6.0"
-chrono = { version = "0.4.38", default-features = false, features = ["clock", "std"] }
-derive_more = { version = "0.99.17", features = ["display"] }
-futures-util = { version = "0.3.30", default-features = false, features = ["alloc", "sink"] }
-getrandom = "0.2.15"
->>>>>>> 6dbd6656
 lazy_static = "1.4.0"
 md-5 = "0.10.6"
 moka = { version = "0.11.3", default-features = false, features = ["sync"] }
 nix = { version = "0.28.0", default-features = false, features = ["fs"] }
 prometheus = { version = "0.13.4", default-features = false }
 proxy-protocol = "0.5.0"
-<<<<<<< HEAD
-rustls = { version = "0.21.10", optional = true }
+rustls = { version = "0.21.12", optional = true }
 rustls-pemfile = { version = "1.0.4", optional = true }
 slog = { version = "2.7.0", features = [
     "max_level_trace",
     "release_max_level_info",
 ] }
 slog-stdlog = "4.1.1"
-thiserror = "1.0.57"
-tokio = { version = "1.36.0", features = [
+thiserror = "1.0.60"
+tokio = { version = "1.37.0", features = [
     "macros",
     "rt",
     "net",
@@ -86,16 +75,6 @@
 ] }
 tokio-rustls = { version = "0.24.1", optional = true }
 tokio-util = { version = "0.7.10", features = ["codec"] }
-=======
-rustls = "0.21.12"
-rustls-pemfile = "1.0.4"
-slog = { version = "2.7.0", features = ["max_level_trace", "release_max_level_info"] }
-slog-stdlog = "4.1.1"
-thiserror = "1.0.60"
-tokio = { version = "1.37.0", features = ["macros", "rt", "net", "process", "sync", "io-util", "time"] }
-tokio-rustls = "0.24.1"
-tokio-util = { version = "0.7.11", features = ["codec"] }
->>>>>>> 6dbd6656
 tracing = { version = "0.1.40", default-features = false }
 tracing-attributes = "0.1.27"
 uuid = { version = "1.8.0", features = ["v4"] }
@@ -105,17 +84,12 @@
 
 [dev-dependencies]
 pretty_assertions = "1.4.0"
-<<<<<<< HEAD
-tokio = { version = "1.36.0", features = ["macros", "rt-multi-thread"] }
+tokio = { version = "1.37.0", features = ["macros", "rt-multi-thread"] }
 unftp-sbe-fs = { path = "../libunftp/crates/unftp-sbe-fs" }
 
 [features]
 default = ["tls"]
 tls = ["dep:rustls", "dep:rustls-pemfile", "dep:tokio-rustls"]
-=======
-tokio = { version = "1.37.0", features = ["macros", "rt-multi-thread"] }
-unftp-sbe-fs = { path = "../libunftp/crates/unftp-sbe-fs" }
->>>>>>> 6dbd6656
 
 [patch.crates-io]
 capsicum = { git = "https://github.com/asomers/capsicum-rs", rev = "24330ee" }
